import java.util
from java.nio.file.StandardWatchEventKinds import ENTRY_CREATE, ENTRY_DELETE, ENTRY_MODIFY

import inspect
import json
import uuid

from org.eclipse.smarthome.automation import Trigger
from org.eclipse.smarthome.automation.handler import TriggerHandler
from org.eclipse.smarthome.automation.type import TriggerType
from org.eclipse.smarthome.config.core import Configuration

import openhab
from openhab.jsr223 import scope, get_automation_manager
scope.scriptExtension.importPreset("RuleSimple")

from openhab.osgi.events import OsgiEventTrigger

class ItemStateUpdateTrigger(Trigger):
    def __init__(self, itemName, state=None, triggerName=None):
        triggerName = triggerName or uuid.uuid1().hex
        config = { "itemName": itemName }
        if state is not None:
            config["state"] = state
        Trigger.__init__(self, triggerName, "core.ItemStateUpdateTrigger", Configuration(config))

class ItemStateChangeTrigger(Trigger):
    def __init__(self, itemName, state=None, triggerName=None):
        triggerName = triggerName or uuid.uuid1().hex
        config = { "itemName": itemName }
        if state is not None:
            config["state"] = state
        Trigger.__init__(self, triggerName, "core.ItemStateChangeTrigger", Configuration(config))

class ItemCommandTrigger(Trigger):
    def __init__(self, itemName, command=None, triggerName=None):
        triggerName = triggerName or uuid.uuid1().hex
        config = { "itemName": itemName }
        if command is not None:
            config["command"] = command
        Trigger.__init__(self, triggerName, "core.ItemCommandTrigger", Configuration(config))

EVERY_SECOND = "0/1 * * * * ?"
EVERY_MINUTE = "0 * * * * ?"
EVERY_HOUR = "0 0 * * * ?"

class CronTrigger(Trigger):
    def __init__(self, cronExpression, triggerName=None):
        triggerName = triggerName or uuid.uuid1().hex
        Trigger.__init__(self, triggerName, "timer.GenericCronTrigger", Configuration({
                "cronExpression": cronExpression
                }))

class ItemEventTrigger(Trigger):
    def __init__(self, eventSource, eventTypes, eventTopic="smarthome/items/*", triggerName=None):
        triggerName = triggerName or uuid.uuid1().hex
        Trigger.__init__(self, triggerName, "core.GenericEventTrigger", Configuration({
                "eventTopic": eventTopic,
                "eventSource": "smarthome/items/{}/".format(eventSource),
                "eventTypes": eventTypes
                }))

class StartupTrigger(Trigger):
    def __init__(self, triggerName=None):
        triggerName = triggerName or uuid.uuid1().hex
        Trigger.__init__(self, triggerName, openhab.STARTUP_MODULE_ID, Configuration())
    
# Item Registry Triggers

class ItemRegistryTrigger(OsgiEventTrigger):
    def __init__(self, event_name):
        OsgiEventTrigger.__init__(self)
        self.event_name = event_name
        
    def event_filter(self, event):
        return event.get('type') == self.event_name
    
    def event_transformer(self, event):
        return json.loads(event['payload'])

class ItemAddedTrigger(ItemRegistryTrigger):
    def __init__(self):
        ItemRegistryTrigger.__init__(self, "ItemAddedEvent")
        
class ItemRemovedTrigger(ItemRegistryTrigger):
     def __init__(self):
        ItemRegistryTrigger.__init__(self, "ItemRemovedEvent")

class ItemUpdatedTrigger(ItemRegistryTrigger):
    def __init__(self):
        ItemRegistryTrigger.__init__(self, "ItemUpdatedEvent")
        
# Directory watcher trigger

class DirectoryEventTrigger(Trigger):
    def __init__(self, path, event_kinds=[ENTRY_CREATE, ENTRY_DELETE, ENTRY_MODIFY], watch_subdirectories=False):
        triggerId = type(self).__name__ + "-" + uuid.uuid1().hex
        config = Configuration({
            'path': path,
            'event_kinds': str(event_kinds),
            'watch_subdirectories': watch_subdirectories,
        })
        Trigger.__init__(self, triggerId, openhab.DIRECTORY_TRIGGER_MODULE_ID, config)

# Function decorator trigger support

class _FunctionRule(scope.SimpleRule):
    def __init__(self, callback, triggers, extended=False):
        self.triggers = triggers
        self.callback = callback
        self.extended = extended
        
    def execute(self, module, inputs):
        try:
            self.callback(module, inputs) if self.extended else self.callback()
        except:
            import traceback
            print traceback.format_exc()

def time_triggered(cron_expression):
    def decorator(fn):
        rule = _FunctionRule(fn, [CronTrigger(cron_expression)])
        get_automation_manager().addRule(rule)
        return fn
    return decorator

ITEM_CHANGE = "ItemStateChangedEvent"
ITEM_UPDATE = "ItemStateEvent"
ITEM_COMMAND = "ItemCommandEvent"

def item_triggered(item_name, event_types=None, result_item_name=None):
    event_types = event_types or [ITEM_CHANGE]
    event_bus = scope.events
    if hasattr(event_types, '__iter__'):
        event_types = ",".join(event_types)
    def decorator(fn):
        nargs = len(inspect.getargspec(fn).args)
        def callback(module, inputs):
            fn_args = []
            event = inputs.get('event')
            if event and nargs == 1:
                fn_args.append(event)
            result_value = fn(*fn_args)
            if result_item_name:
                event_bus.postUpdate(result_item_name, unicode(result_value))
        rule = _FunctionRule(callback, [ItemEventTrigger(item_name, event_types)], extended=True)
        get_automation_manager().addRule(rule)
        return fn
    return decorator


def item_group_triggered(group_name, event_types=None, result_item_name=None):
    event_types = event_types or [ITEM_CHANGE]
    event_bus = scope.events
    if hasattr(event_types, '__iter__'):
        event_types = ",".join(event_types)
    def decorator(fn):
        nargs = len(inspect.getargspec(fn).args)
        def callback(module, inputs):
            fn_args = []
            event = inputs.get('event')
            if event and nargs == 1:
                fn_args.append(event)
            result_value = fn(*fn_args)
            if result_item_name:
                event_bus.postUpdate(result_item_name, unicode(result_value))
        group_triggers = []
        group = scope.itemRegistry.getItem(group_name)
        for i in group.getAllMembers():
            group_triggers.append(ItemEventTrigger(i.name, event_types))
        rule = _FunctionRule(callback, group_triggers, extended=True)
        get_automation_manager().addRule(rule)
        return fn
<<<<<<< HEAD
    return decorator 
=======
    return decorator

# ChannelEventTrigger

class ChannelEventTrigger(Trigger):
    def __init__(self, channelUID, event, triggerName=None):
        triggerName = triggerName or uuid.uuid1().hex
        #self.log.debug("Trigger: " + triggerName + "; channel: " + channelUID)
        config = { "channelUID": channelUID }
        config["event"] = event
        Trigger.__init__(self, triggerName, "core.ChannelEventTrigger", Configuration(config))
        self.setLabel(triggerName)
        
>>>>>>> ca159c74
<|MERGE_RESOLUTION|>--- conflicted
+++ resolved
@@ -171,12 +171,7 @@
         rule = _FunctionRule(callback, group_triggers, extended=True)
         get_automation_manager().addRule(rule)
         return fn
-<<<<<<< HEAD
-    return decorator 
-=======
     return decorator
-
-# ChannelEventTrigger
 
 class ChannelEventTrigger(Trigger):
     def __init__(self, channelUID, event, triggerName=None):
@@ -185,6 +180,4 @@
         config = { "channelUID": channelUID }
         config["event"] = event
         Trigger.__init__(self, triggerName, "core.ChannelEventTrigger", Configuration(config))
-        self.setLabel(triggerName)
-        
->>>>>>> ca159c74
+        self.setLabel(triggerName)